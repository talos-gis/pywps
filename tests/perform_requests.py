import os
import sys

pywpsPath = os.path.abspath(os.path.join(os.path.split(os.path.abspath(__file__))[0],".."))
sys.path.append(pywpsPath)

import pywps
import pywps.Process
import unittest
import os
from xml.dom import minidom
import base64
if os.name != "java":
    from osgeo import ogr
else:
    os.putenv("PYWPS_CFG", os.path.join(pywpsPath,"pywps","default"))
    os.environ["PYWPS_CFG"] = os.path.join(pywpsPath,"pywps","default.cfg")
    os.putenv("PYWPS_TEMPLATES", os.path.join(pywpsPath,"tests","Templates"))
    os.environ["PYWPS_TEMPLATES"] = os.path.join(pywpsPath,"tests","Templates")
    os.putenv("PYWPS_PROCESSES", os.path.join(pywpsPath,"tests","processes"))
    os.environ["PYWPS_PROCESSES"] = os.path.join(pywpsPath,"tests","processes")

import tempfile

class RequestGetTestCase(unittest.TestCase):
    inputs = None
    getcapabilitiesrequest = "service=wps&request=getcapabilities"
    getdescribeprocessrequest = "service=wps&request=describeprocess&version=1.0.0&identifier=dummyprocess"
    getexecuterequest = "service=wps&request=execute&version=1.0.0&identifier=dummyprocess&datainputs=[input1=20;input2=10]"
    wfsurl = "http://www2.dmsolutions.ca/cgi-bin/mswfs_gmap?version=1.0.0&request=getfeature&service=wfs&typename=park"
    wcsurl = "http://www.bnhelp.cz/cgi-bin/crtopo?service=WMS&request=GetMap&LAYERS=sitwgs&TRANSPARENT=true&FORMAT=image%2Ftiff&EXCEPTIONS=application%2Fvnd.ogc.se_xml&VERSION=1.1.1&STYLES=default&SRS=EPSG%3A4326&BBOX=-10,-10,10,10&WIDTH=50&HEIGHT=50"
    wpsns = "http://www.opengis.net/wps/1.0.0"
    xmldom = None

    def _testT00Assync(self):
        """Test assynchronous mode for the first time"""
        self._setFromEnv()
        mypywps = pywps.Pywps(pywps.METHOD_GET)
        inputs = mypywps.parseRequest("service=wps&request=execute&version=1.0.0&identifier=assyncprocess&status=true&storeExecuteResponse=true")
        self.assertEquals(mypywps.inputs["request"], "execute")
        self.assertTrue("assyncprocess" in mypywps.inputs["identifier"])
        mypywps.performRequest()
        xmldom = minidom.parseString(mypywps.response)
        self.assertTrue(mypywps.response)

        if len(xmldom.getElementsByTagNameNS(self.wpsns,"ProcessAccepted")) == 1:
            self.assertTrue(len(xmldom.getElementsByTagNameNS(self.wpsns,"ProcessAccepted")) == 1)
        else:
            self.assertTrue(len(xmldom.getElementsByTagNameNS(self.wpsns,"ProcessSucceeded")))
            self.assertTrue(len(xmldom.getElementsByTagNameNS(self.wpsns,"ProcessSucceeded")))

    def _testT01PerformGetCapabilities(self):
        """Test if GetCapabilities request returns Capabilities document"""
        self._setFromEnv()
        mypywps = pywps.Pywps(pywps.METHOD_GET)
        inputs = mypywps.parseRequest(self.getcapabilitiesrequest)
        mypywps.performRequest(inputs)
        xmldom = minidom.parseString(mypywps.response)
        self.assertEquals(xmldom.firstChild.nodeName, "wps:Capabilities")

    def _testT02ProcessesLengthGetCapabilities(self):
        """Test, if any processes are listed in the Capabilities document
        """
        self._setFromEnv()
        mypywps = pywps.Pywps(pywps.METHOD_GET)
        inputs = mypywps.parseRequest(self.getcapabilitiesrequest)
        mypywps.performRequest(inputs)
        xmldom = minidom.parseString(mypywps.response)
        self.assertTrue(len(xmldom.getElementsByTagNameNS(self.wpsns,"Process"))>0)

    def _testT03PerformDescribeProcess(self):
        """Test if DescribeProcess request returns ProcessDescription document"""
        self._setFromEnv()
        mypywps = pywps.Pywps(pywps.METHOD_GET)
        mypywps.parseRequest(self.getdescribeprocessrequest)
        mypywps.performRequest()
        xmldom = minidom.parseString(mypywps.response)
        self.assertEquals(xmldom.firstChild.nodeName, "wps:ProcessDescriptions")

    def _testT04ProcessesLengthDescribeProcess(self):
        """Test, if any processes are listed in the DescribeProcess document
        """
        self._setFromEnv()
        mypywps = pywps.Pywps(pywps.METHOD_GET)
        mypywps.parseRequest(self.getdescribeprocessrequest)
        mypywps.performRequest()
        xmldom = minidom.parseString(mypywps.response)
        self.assertTrue(len(xmldom.getElementsByTagName("ProcessDescription"))>0)
        self.assertEquals(len(xmldom.getElementsByTagName("ProcessDescription")),
                len(mypywps.inputs["identifier"]))

    ######################################################################################
    def _testT05ParseExecute(self):
        """Test if Execute request is parsed and performed"""
        self._setFromEnv()
        mypywps = pywps.Pywps(pywps.METHOD_GET)
        inputs = mypywps.parseRequest(self.getexecuterequest)
        self.assertEquals(mypywps.inputs["request"], "execute")
        self.assertTrue("dummyprocess" in mypywps.inputs["identifier"])
        mypywps.performRequest()
        xmldom = minidom.parseString(mypywps.response)
        self.assertEquals(len(xmldom.getElementsByTagNameNS(self.wpsns,"LiteralData")),2)

    def _testT06ParseExecuteLiteralInput(self):
        """Test if Execute with LiteralInput and Output is executed"""
        getpywps = pywps.Pywps(pywps.METHOD_GET)
        postpywps = pywps.Pywps(pywps.METHOD_POST)
        getinputs = getpywps.parseRequest("service=wps&version=1.0.0&request=execute&identifier=literalprocess&datainputs=[int=1;string=spam;float=1.1;zeroset=0.0]")
        executeRequestFile = open(os.path.join(pywpsPath,"tests","requests","wps_execute_request-literalinput.xml"))
        postinputs = postpywps.parseRequest(executeRequestFile)

        getpywps.performRequest(getinputs)
        postpywps.performRequest(postinputs)

        getxmldom = minidom.parseString(getpywps.response)
        postxmldom = minidom.parseString(postpywps.response)

        getliteraldata = getxmldom.getElementsByTagNameNS(self.wpsns,"LiteralData")
        postliteraldata = postxmldom.getElementsByTagNameNS(self.wpsns,"LiteralData")
        self.assertEquals(len(getliteraldata),3)
        self.assertEquals(len(postliteraldata),3)

        self.assertEquals(getliteraldata[0].firstChild.nodeValue,
                postliteraldata[0].firstChild.nodeValue)
        self.assertEquals(getliteraldata[1].firstChild.nodeValue,
                postliteraldata[1].firstChild.nodeValue)
        self.assertEquals(getliteraldata[2].firstChild.nodeValue,
                postliteraldata[2].firstChild.nodeValue)

        self.assertEquals(getliteraldata[0].firstChild.nodeValue, "1")
        self.assertEquals(getliteraldata[2].firstChild.nodeValue, "spam")
        self.assertEquals(getliteraldata[1].firstChild.nodeValue, "1.1")

    def _testT07ParseExecuteComplexInput(self):
        """Test if Execute with ComplexInput and Output, given directly with input XML request is executed"""
        postpywps = pywps.Pywps(pywps.METHOD_POST)
        executeRequestFile = open(os.path.join(pywpsPath,"tests","requests","wps_execute_request-complexinput-direct.xml"))
        postinputs = postpywps.parseRequest(executeRequestFile)

        postpywps.performRequest(postinputs)

        postxmldom = minidom.parseString(postpywps.response)

        # compare the raster files
        rasterOrig = open(os.path.join(pywpsPath,"tests","datainputs","dem.tiff"))
        rasterOrigData = rasterOrig.read()
        outputs =  postxmldom.getElementsByTagNameNS(self.wpsns,"ComplexData")
        rasterWpsData = base64.decodestring(outputs[1].firstChild.nodeValue)
        self.assertTrue(rasterWpsData, rasterOrigData)

        if os.name != "java":
            # compare the vector files
            gmlDriver = ogr.GetDriverByName("GML")
            origDs = gmlDriver.Open(os.path.join(pywpsPath,"tests","datainputs","lakes.gml"))

            wpsFile = tempfile.mktemp(prefix="pywps-test")
            wpsFile = open(wpsFile,"w")
            wpsFile.write(postinputs["datainputs"][1]["value"])
            wpsFile.close()
            wpsDs = gmlDriver.Open(wpsFile.name)

            wpslayer = wpsDs.GetLayerByIndex(0)
            origlayer = origDs.GetLayerByIndex(0)

            self.assertTrue(wpslayer.GetFeatureCount(), origlayer.GetFeatureCount())

            # enough  here
            # for f in range(wpslayer.GetFeatureCount()):
            #     origFeature = origlayer.GetFeature(f)
            #     wpsFeature = wpslayer.GetFeature(f)
            #     self.assertTrue(origFeature.Equal(wpsFeature))

    def _testT08ParseExecuteComplexInputRawDataOutput(self):
        """Test if Execute with ComplexInput and Output, given directly
        with input XML request is executed, with raster file requested as
        raw data output"""
        postpywps = pywps.Pywps(pywps.METHOD_POST)
        executeRequestFile = open(os.path.join(pywpsPath,"tests","requests","wps_execute_request-complexinput-direct-rawdata-output.xml"))
        postinputs = postpywps.parseRequest(executeRequestFile)

        postpywps.performRequest(postinputs)
        origData = open(os.path.join(pywpsPath,"tests","datainputs","dem.tiff"),"rb")
        rasterWpsData = base64.encodestring(origData.read())
        resp = postpywps.response.read();
        self.assertEquals(resp.strip(),rasterWpsData.strip())

    def test09ParseExecuteComplexVectorInputs(self):
        """Test, if pywps can parse complex vector input values, given as reference, output given directly"""
        self._setFromEnv()
        import urllib
        import tempfile
        gmlFile = tempfile.mktemp(prefix="pywps-test-wfs")
        gmlFile = open(gmlFile,"w")
        gmlFile.write(urllib.urlopen(self.wfsurl).read())
        gmlFile.close()

        mypywps = pywps.Pywps(pywps.METHOD_GET)
        request = "service=wps&request=execute&version=1.0.0&identifier=complexVector&datainputs=[indata=%s]" % (urllib.quote(self.wfsurl))
        inputs = mypywps.parseRequest(request)
        mypywps.performRequest()
        xmldom = minidom.parseString(mypywps.response)
        self.assertFalse(len(xmldom.getElementsByTagNameNS(self.wpsns,"ExceptionReport")), 0)
        xmldom2 = minidom.parse(gmlFile.name)
        
        # try to separte the GML file from the response document
        outputgml = None
        for elem in xmldom.getElementsByTagNameNS(self.wpsns,"ComplexData")[0].childNodes:
            if elem.nodeName == "FeatureCollection":
                outputgml = elem
                break

        # output GML should be the same, as input GML
        self.assertTrue(xmldom, outputgml)


<<<<<<< HEAD
    def testT11ParseExecuteComplexVectorAndRasterInputsAsReferenceOutpu(self):
=======
    def _testT11ParseExecuteComplexVectorAndRasterInputsAsReferenceOutpu(self):
>>>>>>> 671e7c56
        """Test, if pywps can store complex values as reference"""
        postpywps = pywps.Pywps(pywps.METHOD_POST)
        executeRequestFile = open(os.path.join(pywpsPath,"tests","requests","wps_execute_request-complexinput-output-as-reference.xml"))
        postinputs = postpywps.parseRequest(executeRequestFile)

        postpywps.performRequest()
        
        #print postpywps.request.process.outputs["rasterout"].value

    def _testsT12ExecuteBBox(self):
        """Parsing Bounding Box Input"""
        getpywps = pywps.Pywps(pywps.METHOD_GET)
        postpywps = pywps.Pywps(pywps.METHOD_POST)
        executeRequestFile = open(os.path.join(pywpsPath,"tests","requests","wps_execute_request-bbox.xml"))
        getpywps.parseRequest("service=wps&version=1.0.0&request=execute&identifier=bboxprocess&datainputs=[bboxin=%s]"
                % ("-11,-12,13,14"))
        postpywps.parseRequest(executeRequestFile)

        postpywps.performRequest()
        getpywps.performRequest()

        postinput = postpywps.request.process.getInput("bboxin")
        getinput = getpywps.request.process.getInput("bboxin")
        self.assertEquals(getinput.getValue().coords,
                          postinput.getValue().coords)
        #self.assertEquals(p

    ######################################################################################

    def test13ParseExecuteComplexVectorInputsAsReferenceMapServer(self):
        """Test if PyWPS can return correct WFS and WCS services for output
        data reference"""
        self._setFromEnv()
        import urllib
        import tempfile

        getpywps = pywps.Pywps(pywps.METHOD_GET)
        inputs = getpywps.parseRequest("service=wps&version=1.0.0&request=execute&identifier=complexprocessows&datainputs=[rasterin=%s;vectorin=%s]&responsedocument=[rasterout=@asreference=true;vectorout=@asreference=true]" % (urllib.quote(self.wcsurl), urllib.quote(self.wfsurl)))
        getpywps.performRequest()
        xmldom = minidom.parseString(getpywps.response)

        self.assertFalse(len(xmldom.getElementsByTagNameNS(self.wpsns,"ExceptionReport")), 0)

        # try to get out the Reference elemengt
        wfsurl = xmldom.getElementsByTagNameNS(self.wpsns,"Reference")[0].getAttribute("xlink:href")
        wcsurl = xmldom.getElementsByTagNameNS(self.wpsns,"Reference")[1].getAttribute("xlink:href")

        # test, if there are WFS and WCS request strings
        self.assertTrue(wfsurl.find("WFS") > -1)
        self.assertTrue(wcsurl.find("WCS") > -1)
        print urllib.unquote(wfsurl)
        print urllib.unquote(wcsurl)
            

    def _setFromEnv(self):
        os.putenv("PYWPS_PROCESSES", os.path.join(pywpsPath,"tests","processes"))
        os.environ["PYWPS_PROCESSES"] = os.path.join(pywpsPath,"tests","processes")
        

if __name__ == "__main__":
    unittest.main()<|MERGE_RESOLUTION|>--- conflicted
+++ resolved
@@ -184,7 +184,7 @@
         resp = postpywps.response.read();
         self.assertEquals(resp.strip(),rasterWpsData.strip())
 
-    def test09ParseExecuteComplexVectorInputs(self):
+    def _test09ParseExecuteComplexVectorInputs(self):
         """Test, if pywps can parse complex vector input values, given as reference, output given directly"""
         self._setFromEnv()
         import urllib
@@ -213,11 +213,7 @@
         self.assertTrue(xmldom, outputgml)
 
 
-<<<<<<< HEAD
-    def testT11ParseExecuteComplexVectorAndRasterInputsAsReferenceOutpu(self):
-=======
     def _testT11ParseExecuteComplexVectorAndRasterInputsAsReferenceOutpu(self):
->>>>>>> 671e7c56
         """Test, if pywps can store complex values as reference"""
         postpywps = pywps.Pywps(pywps.METHOD_POST)
         executeRequestFile = open(os.path.join(pywpsPath,"tests","requests","wps_execute_request-complexinput-output-as-reference.xml"))
